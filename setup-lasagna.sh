#!/bin/bash

# LASAGNA Big Data Stack - Stable Configuration Setup Script
# This script automatically detects available Docker memory and configures stable settings
# Author: LASAGNA Team
# Version: 2.0 - Focused on stability over aggressive optimization

set -e

# Ensure we're using bash with associative array support
if [ -z "$BASH_VERSION" ]; then
    echo "This script requires bash. Please run with: bash $0"
    exit 1
fi

# Colors for output
RED='\033[0;31m'
GREEN='\033[0;32m'
YELLOW='\033[1;33m'
BLUE='\033[0;34m'
PURPLE='\033[0;35m'
CYAN='\033[0;36m'
NC='\033[0m' # No Color

# Script directory
SCRIPT_DIR="$(cd "$(dirname "${BASH_SOURCE[0]}")" && pwd)"
CONFIG_DIR="$SCRIPT_DIR/images"

# Memory tiers (in MB)
MEMORY_TIERS=(
    "4096:SMALL"        # 4GB - Small setup  
    "8192:MEDIUM"       # 8GB - Medium setup
    "16384:LARGE"       # 16GB+ - Large setup
)

# Configuration templates will be generated dynamically

# Function to backup existing configuration files
backup_config_file() {
    local file_path="$1"
    local file_name=$(basename "$file_path")
    local file_dir=$(dirname "$file_path")
    local timestamp=$(date +"%Y%m%d_%H%M%S")
    local backup_file="$file_dir/${file_name}.${timestamp}.backup"
    
    if [ -f "$file_path" ]; then
        cp "$file_path" "$backup_file"
        print_status "Backed up existing configuration: $file_name -> ${file_name}.${timestamp}.backup"
        return 0
    else
        return 1
    fi
}

# Function to print colored output
print_status() {
    echo -e "${BLUE}[INFO]${NC} $1"
}

print_success() {
    echo -e "${GREEN}[SUCCESS]${NC} $1"
}

print_warning() {
    echo -e "${YELLOW}[WARNING]${NC} $1"
}

print_error() {
    echo -e "${RED}[ERROR]${NC} $1"
}

print_header() {
    echo -e "${PURPLE}================================${NC}"
    echo -e "${PURPLE}$1${NC}"
    echo -e "${PURPLE}================================${NC}"
}

# Function to detect available Docker memory
detect_docker_memory() {
    # Try to get Docker memory limit
    if command -v docker >/dev/null 2>&1; then
        # Check if Docker is running
        if ! docker info >/dev/null 2>&1; then
            echo "ERROR: Docker is not running" >&2
            exit 1
        fi
        
        # Get system memory info
        if [[ "$OSTYPE" == "darwin"* ]]; then
            # macOS
            TOTAL_MEMORY_MB=$(sysctl -n hw.memsize | awk '{print int($1/1024/1024)}')
        elif [[ "$OSTYPE" == "linux-gnu"* ]]; then
            # Linux
            TOTAL_MEMORY_MB=$(free -m | awk 'NR==2{print $2}')
        else
            echo "ERROR: Unsupported operating system: $OSTYPE" >&2
            exit 1
        fi
        
        # Estimate Docker memory (usually 75% of total system memory)
        DOCKER_MEMORY_MB=$((TOTAL_MEMORY_MB * 75 / 100))
        
        echo $DOCKER_MEMORY_MB
    else
        echo "ERROR: Docker is not installed or not in PATH" >&2
        exit 1
    fi
}

# Function to determine memory tier
determine_memory_tier() {
    local available_memory=$1
    local tier="MINIMAL"
    
    for tier_config in "${MEMORY_TIERS[@]}"; do
        local threshold=$(echo $tier_config | cut -d: -f1)
        local tier_name=$(echo $tier_config | cut -d: -f2)
        
        if [ $available_memory -ge $threshold ]; then
            tier=$tier_name
        else
            break
        fi
    done
    
    echo $tier
}

# Function to generate Trino configuration
generate_trino_config() {
    local tier=$1
    local available_memory=$2
    
    # Backup existing Trino configuration files
    backup_config_file "$CONFIG_DIR/trino/conf/config.properties"
    backup_config_file "$CONFIG_DIR/trino/conf/jvm.config"
    
    case $tier in
        "SMALL")
            cat > "$CONFIG_DIR/trino/conf/config.properties" << EOF
# Optimized Trino configuration for SMALL setup (${available_memory}MB)
coordinator=true
node-scheduler.include-coordinator=true
http-server.http.port=8080
discovery.uri=http://localhost:8080

# Memory optimizations for limited RAM
query.max-memory=512MB
query.max-memory-per-node=256MB
query.max-total-memory=512MB

# Reduce parallelism to save memory
task.concurrency=1
task.max-worker-threads=2

# Optimize for small datasets
query.max-execution-time=5m
query.max-planning-time=2m

# Reduce buffer sizes
exchange.max-buffer-size=16MB
exchange.client-threads=2

# Catalog management
catalog.management=\${ENV:CATALOG_MANAGEMENT}
EOF

            cat > "$CONFIG_DIR/trino/conf/jvm.config" << EOF
-server
-agentpath:/usr/lib/trino/bin/libjvmkill.so

# Memory settings for 2GB Docker limit
-Xmx2048m
-Xms1024m

# G1GC settings optimized for very small heap
-XX:+UseG1GC
-XX:G1HeapRegionSize=4M
-XX:MaxGCPauseMillis=50

# Memory management
-XX:+ExplicitGCInvokesConcurrent
-XX:+HeapDumpOnOutOfMemoryError
-XX:+ExitOnOutOfMemoryError
-XX:-OmitStackTraceInFastThrow

# Minimal code cache
-XX:ReservedCodeCacheSize=32M

# Compilation optimizations
-XX:PerMethodRecompilationCutoff=10000
-XX:PerBytecodeRecompilationCutoff=10000

# System settings
-Djdk.attach.allowAttachSelf=true
-Djdk.nio.maxCachedBufferSize=250000
-Dfile.encoding=UTF-8

# Allow loading dynamic agent used by JOL
-XX:+EnableDynamicAgentLoading
EOF
            ;;
        "MEDIUM")
            cat > "$CONFIG_DIR/trino/conf/config.properties" << EOF
# Optimized Trino configuration for MEDIUM setup (${available_memory}MB)
coordinator=true
node-scheduler.include-coordinator=true
http-server.http.port=8080
discovery.uri=http://localhost:8080

# Memory optimizations for medium RAM
query.max-memory=1GB
query.max-memory-per-node=512MB
query.max-total-memory=1GB

# Moderate parallelism
task.concurrency=4
task.max-worker-threads=8

# Optimize for medium datasets
query.max-execution-time=15m
query.max-planning-time=10m

# Moderate buffer sizes
exchange.max-buffer-size=64MB
exchange.client-threads=8

# Catalog management
catalog.management=\${ENV:CATALOG_MANAGEMENT}
EOF

            cat > "$CONFIG_DIR/trino/conf/jvm.config" << EOF
-server
-agentpath:/usr/lib/trino/bin/libjvmkill.so

# Medium memory settings for ${available_memory}MB system
-Xmx2g
-Xms1g

# G1GC settings optimized for medium heap
-XX:+UseG1GC
-XX:G1HeapRegionSize=16M
-XX:MaxGCPauseMillis=200

# Memory management
-XX:+ExplicitGCInvokesConcurrent
-XX:+HeapDumpOnOutOfMemoryError
-XX:+ExitOnOutOfMemoryError
-XX:-OmitStackTraceInFastThrow

# Moderate code cache
-XX:ReservedCodeCacheSize=128M

# Compilation optimizations
-XX:PerMethodRecompilationCutoff=10000
-XX:PerBytecodeRecompilationCutoff=10000

# System settings
-Djdk.attach.allowAttachSelf=true
-Djdk.nio.maxCachedBufferSize=1000000
-Dfile.encoding=UTF-8

# Allow loading dynamic agent used by JOL
-XX:+EnableDynamicAgentLoading
EOF
            ;;
        "LARGE")
            cat > "$CONFIG_DIR/trino/conf/config.properties" << EOF
# Optimized Trino configuration for ${tier} setup (${available_memory}MB)
coordinator=true
node-scheduler.include-coordinator=true
http-server.http.port=8080
discovery.uri=http://localhost:8080

# Memory optimizations for large RAM
query.max-memory=4GB
query.max-memory-per-node=2GB
query.max-total-memory=4GB

# High parallelism
task.concurrency=8
task.max-worker-threads=16

# Optimize for large datasets
query.max-execution-time=30m
query.max-planning-time=15m

# Large buffer sizes
exchange.max-buffer-size=128MB
exchange.client-threads=16

# Catalog management
catalog.management=\${ENV:CATALOG_MANAGEMENT}
EOF

            cat > "$CONFIG_DIR/trino/conf/jvm.config" << EOF
-server
-agentpath:/usr/lib/trino/bin/libjvmkill.so

# Large memory settings for ${available_memory}MB system
-Xmx8g
-Xms4g

# G1GC settings optimized for large heap
-XX:+UseG1GC
-XX:G1HeapRegionSize=32M
-XX:MaxGCPauseMillis=300

# Memory management
-XX:+ExplicitGCInvokesConcurrent
-XX:+HeapDumpOnOutOfMemoryError
-XX:+ExitOnOutOfMemoryError
-XX:-OmitStackTraceInFastThrow

# Large code cache
-XX:ReservedCodeCacheSize=256M

# Compilation optimizations
-XX:PerMethodRecompilationCutoff=10000
-XX:PerBytecodeRecompilationCutoff=10000

# System settings
-Djdk.attach.allowAttachSelf=true
-Djdk.nio.maxCachedBufferSize=2000000
-Dfile.encoding=UTF-8

# Allow loading dynamic agent used by JOL
-XX:+EnableDynamicAgentLoading
EOF
            ;;
    esac
}

# Function to generate Spark configuration
generate_spark_config() {
    local tier=$1
    local available_memory=$2
    
    # Backup existing Spark configuration file
    backup_config_file "$CONFIG_DIR/workspace/conf/spark-defaults.conf"
    
    case $tier in
        "SMALL")
            cat > "$CONFIG_DIR/workspace/conf/spark-defaults.conf" << EOF
# Licensed to the Apache Software Foundation (ASF) under one or more
# contributor license agreements.  See the NOTICE file distributed with
# this work for additional information regarding copyright ownership.
# The ASF licenses this file to You under the Apache License, Version 2.0
# (the "License"); you may not use this file except in compliance with
# the License.  You may obtain a copy of the License at
#
#    http://www.apache.org/licenses/LICENSE-2.0
#
# Unless required by applicable law or agreed to in writing, software
# distributed under the License is distributed on an "AS IS" BASIS,
# WITHOUT WARRANTIES OR CONDITIONS OF ANY KIND, either express or implied.
# See the License for the specific language governing permissions and
# limitations under the License.
#

<<<<<<< HEAD

# Default system properties included when running spark-submit.
# This is useful for setting default environmental settings.

=======

# Default system properties included when running spark-submit.
# This is useful for setting default environmental settings.

>>>>>>> b96d0971
# Example:
# spark.master                     spark://master:7077
# spark.eventLog.enabled           true
# spark.eventLog.dir               hdfs://namenode:8021/directory
# spark.serializer                 org.apache.spark.serializer.KryoSerializer
# spark.driver.memory              5g
# spark.executor.extraJavaOptions  -XX:+PrintGCDetails -Dkey=value -Dnumbers="one two three"

# Configurações relativas ao MinIO e S3
spark.hadoop.fs.s3a.endpoint                                   http://minio:9000
spark.hadoop.fs.s3a.access.key                                 admin
spark.hadoop.fs.s3a.secret.key                                 password
spark.hadoop.fs.s3a.fast.upload                                true
spark.hadoop.fs.s3a.path.style.access                          true
spark.hadoop.fs.s3a.impl                                       org.apache.hadoop.fs.s3a.S3AFileSystem

# Configurações relativas ao Hive Metastore

spark.hadoop.javax.jdo.option.ConnectionDriverName             org.postgresql.Driver
spark.hadoop.javax.jdo.option.ConnectionURL                    jdbc:postgresql://postgres:5432/metastore_db
spark.hadoop.javax.jdo.option.ConnectionUserName               hive
spark.hadoop.javax.jdo.option.ConnectionPassword               hive123

spark.hadoop.datanucleus.schema.autoCreateAll                  true
spark.hadoop.datanucleus.schema.autoCreateTables               true
spark.hadoop.datanucleus.fixedDatastore                        false
spark.hadoop.hive.metastore.schema.verification                false
spark.hadoop.hive.metastore.schema.verification.record.version false

#spark.hadoop.metastore.catalog.default                         hive
#spark.sql.defaultCatalog                                       hive

spark.sql.warehouse.dir                                        s3a://warehouse/
spark.sql.catalogImplementation                                hive
spark.sql.hive.metastore.version                               3.0.0
spark.sql.hive.metastore.uris                                  thrift://hive-metastore:9083
#spark.sql.hive.metastore.jars=builtin (only for metastore version 2.3.9)
#spark.sql.hive.metastore.jars                                  maven 
spark.sql.hive.metastore.jars                                  /usr/local/lib/python3.10/dist-packages/pyspark/hms-3.0.0/jars/*
spark.sql.files.ignoreMissingFiles                             true

# Configurando Cluster
spark.master                                                   spark://spark-master:7077

# Memory Configuration
spark.driver.memory                                            2g
spark.driver.maxResultSize                                     1g
spark.executor.memory                                          512m
spark.executor.cores                                           2
spark.sql.adaptive.enabled                                     true
spark.sql.adaptive.coalescePartitions.enabled                  true

# Dynamic Resource Allocation
spark.dynamicAllocation.enabled                                true
spark.dynamicAllocation.initialExecutors                       1
spark.dynamicAllocation.minExecutors                           1
spark.dynamicAllocation.maxExecutors                           4
spark.dynamicAllocation.executorIdleTimeout                    60s
spark.dynamicAllocation.cachedExecutorIdleTimeout              300s

# Configurando Logs
#spark.eventLog.enabled                                         true
#spark.eventLog.dir                                             s3a://logs/
EOF
            ;;
        "MEDIUM")
            cat > "$CONFIG_DIR/workspace/conf/spark-defaults.conf" << EOF
# Licensed to the Apache Software Foundation (ASF) under one or more
# contributor license agreements.  See the NOTICE file distributed with
# this work for additional information regarding copyright ownership.
# The ASF licenses this file to You under the Apache License, Version 2.0
# (the "License"); you may not use this file except in compliance with
# the License.  You may obtain a copy of the License at
#
#    http://www.apache.org/licenses/LICENSE-2.0
#
# Unless required by applicable law or agreed to in writing, software
# distributed under the License is distributed on an "AS IS" BASIS,
# WITHOUT WARRANTIES OR CONDITIONS OF ANY KIND, either express or implied.
# See the License for the specific language governing permissions and
# limitations under the License.
#


# Default system properties included when running spark-submit.
# This is useful for setting default environmental settings.

# Example:
# spark.master                     spark://master:7077
# spark.eventLog.enabled           true
# spark.eventLog.dir               hdfs://namenode:8021/directory
# spark.serializer                 org.apache.spark.serializer.KryoSerializer
# spark.driver.memory              5g
# spark.executor.extraJavaOptions  -XX:+PrintGCDetails -Dkey=value -Dnumbers="one two three"

# Configurações relativas ao MinIO e S3
spark.hadoop.fs.s3a.endpoint                                   http://minio:9000
spark.hadoop.fs.s3a.access.key                                 admin
spark.hadoop.fs.s3a.secret.key                                 password
spark.hadoop.fs.s3a.fast.upload                                true
spark.hadoop.fs.s3a.path.style.access                          true
spark.hadoop.fs.s3a.impl                                       org.apache.hadoop.fs.s3a.S3AFileSystem

# Configurações relativas ao Hive Metastore

spark.hadoop.javax.jdo.option.ConnectionDriverName             org.postgresql.Driver
spark.hadoop.javax.jdo.option.ConnectionURL                    jdbc:postgresql://postgres:5432/metastore_db
spark.hadoop.javax.jdo.option.ConnectionUserName               hive
spark.hadoop.javax.jdo.option.ConnectionPassword               hive123

spark.hadoop.datanucleus.schema.autoCreateAll                  true
spark.hadoop.datanucleus.schema.autoCreateTables               true
spark.hadoop.datanucleus.fixedDatastore                        false
spark.hadoop.hive.metastore.schema.verification                false
spark.hadoop.hive.metastore.schema.verification.record.version false

#spark.hadoop.metastore.catalog.default                         hive
#spark.sql.defaultCatalog                                       hive

spark.sql.warehouse.dir                                        s3a://warehouse/
spark.sql.catalogImplementation                                hive
spark.sql.hive.metastore.version                               3.0.0
spark.sql.hive.metastore.uris                                  thrift://hive-metastore:9083
#spark.sql.hive.metastore.jars=builtin (only for metastore version 2.3.9)
#spark.sql.hive.metastore.jars                                  maven 
spark.sql.hive.metastore.jars                                  /usr/local/lib/python3.10/dist-packages/pyspark/hms-3.0.0/jars/*
spark.sql.files.ignoreMissingFiles                             true

# Configurando Cluster
spark.master                                                   spark://spark-master:7077

# Memory Configuration - Medium tier
spark.driver.memory                                            4g
spark.driver.maxResultSize                                     2g
spark.executor.memory                                          1g
spark.executor.cores                                           4
spark.sql.adaptive.enabled                                     true
spark.sql.adaptive.coalescePartitions.enabled                  true

# Dynamic Resource Allocation
spark.dynamicAllocation.enabled                                true
spark.dynamicAllocation.initialExecutors                       2
spark.dynamicAllocation.minExecutors                           1
spark.dynamicAllocation.maxExecutors                           8
spark.dynamicAllocation.executorIdleTimeout                    60s
spark.dynamicAllocation.cachedExecutorIdleTimeout              300s

# Configurando Logs
#spark.eventLog.enabled                                         true
#spark.eventLog.dir                                             s3a://logs/
EOF
            ;;
        "LARGE")
            cat > "$CONFIG_DIR/workspace/conf/spark-defaults.conf" << EOF
# Licensed to the Apache Software Foundation (ASF) under one or more
# contributor license agreements.  See the NOTICE file distributed with
# this work for additional information regarding copyright ownership.
# The ASF licenses this file to You under the Apache License, Version 2.0
# (the "License"); you may not use this file except in compliance with
# the License.  You may obtain a copy of the License at
#
#    http://www.apache.org/licenses/LICENSE-2.0
#
# Unless required by applicable law or agreed to in writing, software
# distributed under the License is distributed on an "AS IS" BASIS,
# WITHOUT WARRANTIES OR CONDITIONS OF ANY KIND, either express or implied.
# See the License for the specific language governing permissions and
# limitations under the License.
#


# Default system properties included when running spark-submit.
# This is useful for setting default environmental settings.

# Example:
# spark.master                     spark://master:7077
# spark.eventLog.enabled           true
# spark.eventLog.dir               hdfs://namenode:8021/directory
# spark.serializer                 org.apache.spark.serializer.KryoSerializer
# spark.driver.memory              5g
# spark.executor.extraJavaOptions  -XX:+PrintGCDetails -Dkey=value -Dnumbers="one two three"

# Configurações relativas ao MinIO e S3
spark.hadoop.fs.s3a.endpoint                                   http://minio:9000
spark.hadoop.fs.s3a.access.key                                 admin
spark.hadoop.fs.s3a.secret.key                                 password
spark.hadoop.fs.s3a.fast.upload                                true
spark.hadoop.fs.s3a.path.style.access                          true
spark.hadoop.fs.s3a.impl                                       org.apache.hadoop.fs.s3a.S3AFileSystem

# Configurações relativas ao Hive Metastore

spark.hadoop.javax.jdo.option.ConnectionDriverName             org.postgresql.Driver
spark.hadoop.javax.jdo.option.ConnectionURL                    jdbc:postgresql://postgres:5432/metastore_db
spark.hadoop.javax.jdo.option.ConnectionUserName               hive
spark.hadoop.javax.jdo.option.ConnectionPassword               hive123

spark.hadoop.datanucleus.schema.autoCreateAll                  true
spark.hadoop.datanucleus.schema.autoCreateTables               true
spark.hadoop.datanucleus.fixedDatastore                        false
spark.hadoop.hive.metastore.schema.verification                false
spark.hadoop.hive.metastore.schema.verification.record.version false

#spark.hadoop.metastore.catalog.default                         hive
#spark.sql.defaultCatalog                                       hive

spark.sql.warehouse.dir                                        s3a://warehouse/
spark.sql.catalogImplementation                                hive
spark.sql.hive.metastore.version                               3.0.0
spark.sql.hive.metastore.uris                                  thrift://hive-metastore:9083
#spark.sql.hive.metastore.jars=builtin (only for metastore version 2.3.9)
#spark.sql.hive.metastore.jars                                  maven 
spark.sql.hive.metastore.jars                                  /usr/local/lib/python3.10/dist-packages/pyspark/hms-3.0.0/jars/*
spark.sql.files.ignoreMissingFiles                             true

# Configurando Cluster
spark.master                                                   spark://spark-master:7077

# Memory Configuration - Large tier
spark.driver.memory                                            8g
spark.driver.maxResultSize                                     4g
spark.executor.memory                                          2g
spark.executor.cores                                           8
spark.sql.adaptive.enabled                                     true
spark.sql.adaptive.coalescePartitions.enabled                  true

# Dynamic Resource Allocation
spark.dynamicAllocation.enabled                                true
spark.dynamicAllocation.initialExecutors                       4
spark.dynamicAllocation.minExecutors                           1
spark.dynamicAllocation.maxExecutors                           16
spark.dynamicAllocation.executorIdleTimeout                    60s
spark.dynamicAllocation.cachedExecutorIdleTimeout              300s

# Configurando Logs
#spark.eventLog.enabled                                         true
#spark.eventLog.dir                                             s3a://logs/
EOF
            ;;
    esac
}

# Function to generate Docker Compose configuration
generate_docker_compose_config() {
    local tier=$1
    local available_memory=$2
    
    # Calculate memory limits based on tier
    local trino_memory_limit
    local trino_memory_reservation
    
    case $tier in
        "SMALL")
            trino_memory_limit="2G"
            trino_memory_reservation="1G"
            ;;
        "MEDIUM")
            trino_memory_limit="4G"
            trino_memory_reservation="2G"
            ;;
        "LARGE")
            trino_memory_limit="8G"
            trino_memory_reservation="4G"
            ;;
    esac
    
    # Backup original docker-compose.yml
    backup_config_file "$SCRIPT_DIR/docker-compose.yml"
    
    # Update docker-compose.yml with memory limits
    sed -i.bak "s/memory: 768M/memory: $trino_memory_limit/g" "$SCRIPT_DIR/docker-compose.yml"
    sed -i.bak "s/memory: 512M/memory: $trino_memory_reservation/g" "$SCRIPT_DIR/docker-compose.yml"
    
    # Clean up backup file
    rm -f "$SCRIPT_DIR/docker-compose.yml.bak"
}

# Function to display configuration summary
display_config_summary() {
    local tier=$1
    local available_memory=$2
    
    print_header "Configuration Summary"
    echo -e "${CYAN}Memory Tier:${NC} $tier"
    echo -e "${CYAN}Available Memory:${NC} ${available_memory}MB"
    echo ""
    echo -e "${CYAN}Trino Configuration:${NC}"
    case $tier in
        "SMALL")
            echo "  - Heap Size: 2GB"
            echo "  - Query Memory: 512MB"
            echo "  - Docker Limit: 2GB"
            ;;
        "MEDIUM")
            echo "  - Heap Size: 4GB"
            echo "  - Query Memory: 1GB"
            echo "  - Docker Limit: 4GB"
            ;;
        "LARGE")
            echo "  - Heap Size: 8GB"
            echo "  - Query Memory: 4GB"
            echo "  - Docker Limit: 8GB"
            ;;
    esac
    
    echo ""
    echo -e "${CYAN}Spark Configuration:${NC}"
    case $tier in
        "SMALL")
            echo "  - Driver Memory: 2GB"
            echo "  - Executor Memory: 512MB"
            echo "  - Executor Cores: 2"
            echo "  - Max Executors: 4"
            ;;
        "MEDIUM")
            echo "  - Driver Memory: 4GB"
            echo "  - Executor Memory: 1GB"
            echo "  - Executor Cores: 4"
            echo "  - Max Executors: 8"
            ;;
        "LARGE")
            echo "  - Driver Memory: 8GB"
            echo "  - Executor Memory: 2GB"
            echo "  - Executor Cores: 8"
            echo "  - Max Executors: 16"
            ;;
    esac
}

# Function to validate configuration
validate_configuration() {
    print_status "Validating configuration files..."
    
    # Check if Trino config files exist
    if [ ! -f "$CONFIG_DIR/trino/conf/config.properties" ]; then
        print_error "Trino config.properties not found"
        return 1
    fi
    
    if [ ! -f "$CONFIG_DIR/trino/conf/jvm.config" ]; then
        print_error "Trino jvm.config not found"
        return 1
    fi
    
    # Check if Spark config file exists
    if [ ! -f "$CONFIG_DIR/workspace/conf/spark-defaults.conf" ]; then
        print_error "Spark spark-defaults.conf not found"
        return 1
    fi
    
    # Check if docker-compose.yml exists
    if [ ! -f "$SCRIPT_DIR/docker-compose.yml" ]; then
        print_error "docker-compose.yml not found"
        return 1
    fi
    
    print_success "All configuration files are present"
    return 0
}

# Function to show usage
show_usage() {
    echo "Usage: $0 [OPTIONS]"
    echo ""
    echo "Options:"
    echo "  -h, --help              Show this help message"
    echo "  -m, --memory SIZE       Override detected memory (in MB)"
    echo "  -t, --tier TIER         Override detected tier (SMALL|MEDIUM|LARGE)"
    echo "  -f, --force             Force regeneration of configurations"
    echo "  -v, --verbose           Enable verbose output"
    echo ""
    echo "Examples:"
    echo "  $0                      # Auto-detect and configure"
    echo "  $0 -m 4096              # Configure for 4GB memory"
    echo "  $0 -t MEDIUM            # Configure for medium tier"
    echo "  $0 -f                   # Force regeneration"
}

# Main function
main() {
    local override_memory=""
    local override_tier=""
    local force_regenerate=false
    local verbose=false
    
    # Parse command line arguments
    while [[ $# -gt 0 ]]; do
        case $1 in
            -h|--help)
                show_usage
                exit 0
                ;;
            -m|--memory)
                override_memory="$2"
                shift 2
                ;;
            -t|--tier)
                override_tier="$2"
                shift 2
                ;;
            -f|--force)
                force_regenerate=true
                shift
                ;;
            -v|--verbose)
                verbose=true
                shift
                ;;
            *)
                print_error "Unknown option: $1"
                show_usage
                exit 1
                ;;
        esac
    done
    
    print_header "LASAGNA Big Data Stack - Stable Configuration Setup"
    
    # Detect or use override memory
    if [ -n "$override_memory" ]; then
        available_memory=$override_memory
        print_status "Using override memory: ${available_memory}MB"
    else
        print_status "Detecting available Docker memory..."
        available_memory=$(detect_docker_memory)
        print_success "Detected Docker memory: ${available_memory}MB"
    fi
    
    # Determine or use override tier
    if [ -n "$override_tier" ]; then
        tier=$override_tier
        print_status "Using override tier: $tier"
    else
        tier=$(determine_memory_tier $available_memory)
        print_status "Detected memory tier: $tier"
    fi
    
    # Check if we need to regenerate configurations
    if [ "$force_regenerate" = false ]; then
        if validate_configuration; then
            print_warning "Configurations already exist. Use -f to force regeneration."
            read -p "Do you want to continue? (y/N): " -n 1 -r
            echo
            if [[ ! $REPLY =~ ^[Yy]$ ]]; then
                print_status "Configuration cancelled by user"
                exit 0
            fi
        fi
    fi
    
    # Generate configurations
    print_status "Generating Trino configuration for $tier tier..."
    generate_trino_config $tier $available_memory
    
    print_status "Generating Spark configuration for $tier tier..."
    generate_spark_config $tier $available_memory
    
    print_status "Updating Docker Compose configuration..."
    generate_docker_compose_config $tier $available_memory
    
    # Display summary
    display_config_summary $tier $available_memory
    
    print_success "Configuration complete!"
    print_status "You can now run: docker-compose up -d"
    print_status "To rebuild images with new configs: docker-compose build"
    print_status ""
    print_status "Quick restart without full rebuild:"
    print_status "  docker-compose build trino workspace"
    print_status "  docker-compose up -d trino workspace"
}

# Run main function
main "$@"
<|MERGE_RESOLUTION|>--- conflicted
+++ resolved
@@ -358,17 +358,10 @@
 # limitations under the License.
 #
 
-<<<<<<< HEAD
 
 # Default system properties included when running spark-submit.
 # This is useful for setting default environmental settings.
 
-=======
-
-# Default system properties included when running spark-submit.
-# This is useful for setting default environmental settings.
-
->>>>>>> b96d0971
 # Example:
 # spark.master                     spark://master:7077
 # spark.eventLog.enabled           true
